--- conflicted
+++ resolved
@@ -53,7 +53,6 @@
     jobid: int
     rule_name: str
     threads: int
-<<<<<<< HEAD
     input: List[str] = field(default_factory=list)
     output: List[str] = field(default_factory=list)
     log: List[str] = field(default_factory=list)
@@ -64,18 +63,7 @@
     shellcmd: Optional[str] = None
     priority: Optional[int] = None
     resources: Dict[str, Any] = field(default_factory=dict)
-=======
-    input: List[str] = []
-    output: List[str] = []
-    log: List[str] = []
-    benchmark: List[str] = []
-    rule_msg: Optional[str] = None
-    wildcards: Dict[str, Any] = {}
-    reason: Optional[str] = None
-    shellcmd: Optional[str] = None
-    priority: Optional[int] = None
-    resources: Dict[str, Any] = {}
->>>>>>> 04e113f2
+
 
     @classmethod
     def from_record(cls, record: LogRecord) -> "JobInfo":
@@ -106,11 +94,9 @@
 
 @dataclass
 class JobStarted:
-<<<<<<< HEAD
+
     job_ids: List[int] = field(default_factory=list)
-=======
-    job_ids: List[int] = []
->>>>>>> 04e113f2
+
 
     @classmethod
     def from_record(cls, record: LogRecord) -> "JobStarted":
@@ -188,15 +174,9 @@
 
 @dataclass
 class ResourcesInfo:
-<<<<<<< HEAD
     nodes: List[str] = field(default_factory=list)
     cores: Optional[int] = None
     provided_resources: Dict[str, Any] = field(default_factory=dict)
-=======
-    nodes: List[str] = []
-    cores: Optional[int] = None
-    provided_resources: Dict[str, Any] = {}
->>>>>>> 04e113f2
 
     @classmethod
     def from_record(cls, record: LogRecord) -> "ResourcesInfo":
@@ -239,11 +219,8 @@
 
 @dataclass
 class RuleGraph:
-<<<<<<< HEAD
     rulegraph: Dict[str, Any] = field(default_factory=dict)
-=======
-    rulegraph: Dict[str, Any] = {}
->>>>>>> 04e113f2
+
 
     @classmethod
     def from_record(cls, record: LogRecord) -> "RuleGraph":
